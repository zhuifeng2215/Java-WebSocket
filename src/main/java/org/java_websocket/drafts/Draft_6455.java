--- conflicted
+++ resolved
@@ -26,9 +26,7 @@
 package org.java_websocket.drafts;
 
 import org.java_websocket.WebSocketImpl;
-import org.java_websocket.enums.Opcode;
-import org.java_websocket.enums.ReadyState;
-import org.java_websocket.enums.Role;
+import org.java_websocket.enums.*;
 import org.java_websocket.exceptions.*;
 import org.java_websocket.extensions.*;
 import org.java_websocket.framing.*;
@@ -161,7 +159,7 @@
 	public HandshakeState acceptHandshakeAsServer( ClientHandshake handshakedata ) throws InvalidHandshakeException {
 		int v = readVersion( handshakedata );
 		if( v != 13 ) {
-			logDebug("acceptHandshakeAsServer - Wrong websocket version.");
+			log.debug("acceptHandshakeAsServer - Wrong websocket version.");
 			return HandshakeState.NOT_MATCHED;
 		}
 		HandshakeState extensionState = HandshakeState.NOT_MATCHED;
@@ -170,7 +168,7 @@
 			if( knownExtension.acceptProvidedExtensionAsServer( requestedExtension ) ) {
 				extension = knownExtension;
 				extensionState = HandshakeState.MATCHED;
-				logDebug("acceptHandshakeAsServer - Matching extension found: " + extension.toString());
+				log.debug("acceptHandshakeAsServer - Matching extension found: " + extension.toString());
 				break;
 			}
 		}
@@ -180,25 +178,25 @@
 			if( knownProtocol.acceptProvidedProtocol( requestedProtocol ) ) {
 				protocol = knownProtocol;
 				protocolState = HandshakeState.MATCHED;
-				logDebug("acceptHandshakeAsServer - Matching protocol found: " + protocol.toString());
+				log.debug("acceptHandshakeAsServer - Matching protocol found: " + protocol.toString());
 				break;
 			}
 		}
 		if (protocolState == HandshakeState.MATCHED && extensionState == HandshakeState.MATCHED) {
 			return HandshakeState.MATCHED;
 		}
-		logDebug("acceptHandshakeAsServer - No matching extension or protocol found.");
+		log.debug("acceptHandshakeAsServer - No matching extension or protocol found.");
 		return HandshakeState.NOT_MATCHED;
 	}
 
 	@Override
 	public HandshakeState acceptHandshakeAsClient( ClientHandshake request, ServerHandshake response ) throws InvalidHandshakeException {
 		if (! basicAccept( response )) {
-			logDebug("acceptHandshakeAsClient - Missing/wrong upgrade or connection in handshake.");
+			log.debug("acceptHandshakeAsClient - Missing/wrong upgrade or connection in handshake.");
 			return HandshakeState.NOT_MATCHED;
 		}
 		if( !request.hasFieldValue( "Sec-WebSocket-Key" ) || !response.hasFieldValue( "Sec-WebSocket-Accept" ) ) {
-			logDebug("acceptHandshakeAsClient - Missing Sec-WebSocket-Key or Sec-WebSocket-Accept");
+			log.debug("acceptHandshakeAsClient - Missing Sec-WebSocket-Key or Sec-WebSocket-Accept");
 			return HandshakeState.NOT_MATCHED;
 		}
 
@@ -207,7 +205,7 @@
 		seckey_challenge = generateFinalKey( seckey_challenge );
 
 		if( !seckey_challenge.equals( seckey_answere ) ) {
-			logDebug("acceptHandshakeAsClient - Wrong key for Sec-WebSocket-Key.");
+			log.debug("acceptHandshakeAsClient - Wrong key for Sec-WebSocket-Key.");
 			return HandshakeState.NOT_MATCHED;
 		}
 
@@ -217,7 +215,7 @@
 			if( knownExtension.acceptProvidedExtensionAsClient( requestedExtension ) ) {
 				extension = knownExtension;
 				extensionState = HandshakeState.MATCHED;
-				logDebug("acceptHandshakeAsClient - Matching extension found: " + extension.toString());
+				log.debug("acceptHandshakeAsClient - Matching extension found: " + extension.toString());
 				break;
 			}
 		}
@@ -227,14 +225,14 @@
 			if( knownProtocol.acceptProvidedProtocol( requestedProtocol ) ) {
 				protocol = knownProtocol;
 				protocolState = HandshakeState.MATCHED;
-				logDebug("acceptHandshakeAsClient - Matching protocol found: " + protocol.toString());
+				log.debug("acceptHandshakeAsClient - Matching protocol found: " + protocol.toString());
 				break;
 			}
 		}
 		if (protocolState == HandshakeState.MATCHED && extensionState == HandshakeState.MATCHED) {
 			return HandshakeState.MATCHED;
 		}
-		logDebug("acceptHandshakeAsClient - No matching extension or protocol found.");
+		log.debug("acceptHandshakeAsClient - No matching extension or protocol found.");
 		return HandshakeState.NOT_MATCHED;
 	}
 
@@ -416,12 +414,9 @@
 		Opcode optcode = toOpcode( ( byte ) ( b1 & 15 ) );
 
 		if( !( payloadlength >= 0 && payloadlength <= 125 ) ) {
-<<<<<<< HEAD
+
 			if( optcode == Opcode.PING || optcode == Opcode.PONG || optcode == Opcode.CLOSING ) {
-=======
-			if( optcode == Framedata.Opcode.PING || optcode == Framedata.Opcode.PONG || optcode == Framedata.Opcode.CLOSING ) {
 				log.debug( "Invalid frame: more than 125 octets" );
->>>>>>> de70cdc7
 				throw new InvalidFrameException( "more than 125 octets" );
 			}
 			if( payloadlength == 126 ) {
@@ -633,7 +628,6 @@
 		throw new IllegalArgumentException( "Don't know how to handle " + opcode.toString() );
 	}
 
-
 	private Opcode toOpcode( byte opcode ) throws InvalidFrameException {
 		switch(opcode) {
 			case 0:
@@ -681,16 +675,10 @@
 		} else if( curop == Opcode.PONG ) {
 			webSocketImpl.updateLastPong();
 			webSocketImpl.getWebSocketListener().onWebsocketPong( webSocketImpl, frame );
-<<<<<<< HEAD
 		} else if( !frame.isFin() || curop == Opcode.CONTINUOUS ) {
 			if( curop != Opcode.CONTINUOUS ) {
-				if( current_continuous_frame != null )
-=======
-		} else if( !frame.isFin() || curop == Framedata.Opcode.CONTINUOUS ) {
-			if( curop != Framedata.Opcode.CONTINUOUS ) {
-				if (current_continuous_frame != null ) {
+				if( current_continuous_frame != null ) {
 					log.debug( "Protocol error: Previous continuous frame sequence not completed." );
->>>>>>> de70cdc7
 					throw new InvalidDataException( CloseFrame.PROTOCOL_ERROR, "Previous continuous frame sequence not completed." );
 				}
 				current_continuous_frame = frame;
@@ -761,8 +749,8 @@
 	}
 
 	@Override
-	public Draft.CloseHandshakeType getCloseHandshakeType() {
-		return Draft.CloseHandshakeType.TWOWAY;
+	public CloseHandshakeType getCloseHandshakeType() {
+		return CloseHandshakeType.TWOWAY;
 	}
 
 	@Override
@@ -814,10 +802,4 @@
 		resultingByteBuffer.flip();
 		return resultingByteBuffer;
 	}
-
-	private static void logDebug(Object object) {
-		if (WebSocketImpl.DEBUG) {
-			System.out.println(object);
-		}
-	}
 }