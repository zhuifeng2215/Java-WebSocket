--- conflicted
+++ resolved
@@ -203,11 +203,7 @@
 			} else if( scheme.equals( "ws" ) ) {
 				return WebSocket.DEFAULT_PORT;
 			} else {
-<<<<<<< HEAD
-				throw new RuntimeException( "unknown scheme" + scheme );
-=======
 				throw new RuntimeException( "unknown scheme: " + scheme );
->>>>>>> bddca631
 			}
 		}
 		return port;
