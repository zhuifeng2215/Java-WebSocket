--- conflicted
+++ resolved
@@ -55,21 +55,12 @@
 	@Override
 	public ByteBuffer createBinaryFrame( Framedata framedata ) {
 		byte[] pay = framedata.getPayloadData();
-<<<<<<< HEAD
 		ByteBuffer b = ByteBuffer.allocate( pay.length + 2 );
 		b.put( START_OF_FRAME );
 		b.put( pay );
 		b.put( END_OF_FRAME );
-		b.rewind();
+		b.flip();
 		return b;
-=======
-		ByteBuffer b = ByteBuffer.allocate( pay.length + 2);
-	    b.put(START_OF_FRAME);
-	    b.put(pay);
-	    b.put(END_OF_FRAME);
-	    b.flip();
-	    return b;
->>>>>>> 440317ad
 	}
 
 	@Override
