--- conflicted
+++ resolved
@@ -9,6 +9,7 @@
 import java.util.Random;
 
 import net.tootallnate.websocket.Base64;
+import net.tootallnate.websocket.Charsetfunctions;
 import net.tootallnate.websocket.Draft;
 import net.tootallnate.websocket.FrameBuilder;
 import net.tootallnate.websocket.Framedata;
@@ -16,9 +17,8 @@
 import net.tootallnate.websocket.FramedataImpl1;
 import net.tootallnate.websocket.HandshakeBuilder;
 import net.tootallnate.websocket.Handshakedata;
-import net.tootallnate.websocket.WebSocket;
+import net.tootallnate.websocket.exeptions.InvalidDataException;
 import net.tootallnate.websocket.exeptions.InvalidHandshakeException;
-import net.tootallnate.websocket.exeptions.InvalidDataException;
 import net.tootallnate.websocket.exeptions.LimitExedeedException;
 
 public class Draft_10 extends Draft {
@@ -32,17 +32,10 @@
 			return preferedsize;
 		}
 	}
-<<<<<<< HEAD
 
 	public static int readVersion( Handshakedata handshakedata ) {
 		String vers = handshakedata.getFieldValue( "Sec-WebSocket-Version" );
 		if( !vers.isEmpty() ) {
-=======
-	
-	public static int readVersion(Handshakedata handshakedata){
-		String vers = handshakedata.getFieldValue ( "Sec-WebSocket-Version" );
-		if( vers.length() > 0 ){
->>>>>>> bbf49f22
 			int v;
 			try {
 				v = new Integer( vers.trim() );
@@ -130,21 +123,12 @@
 	@Override
 	public List<Framedata> createFrames( String text, boolean mask ) {
 		FrameBuilder curframe = new FramedataImpl1();
-<<<<<<< HEAD
-		byte[] pay = text.getBytes( UTF8_CHARSET );
+		byte[] pay = Charsetfunctions.utf8Bytes( text );
 		curframe.setPayload( pay );
 		curframe.setFin( true );
 		curframe.setOptcode( Opcode.TEXT );
 		curframe.setTransferemasked( mask );
 		return Collections.singletonList( (Framedata) curframe );
-=======
-		byte[] pay   = WebSocket.utf8Bytes(text);
-		curframe.setPayload ( pay );
-		curframe.setFin ( true );
-		curframe.setOptcode ( Opcode.TEXT );
-		curframe.setTransferemasked ( mask );
-		return Collections.singletonList  ( (Framedata) curframe );
->>>>>>> bbf49f22
 	}
 
 	private byte fromOpcode( Opcode opcode ) {
