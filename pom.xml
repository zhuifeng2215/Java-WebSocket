<<<<<<< HEAD
<?xml version="1.0" encoding="UTF-8"?><project xmlns="http://maven.apache.org/POM/4.0.0" xmlns:xsi="http://www.w3.org/2001/XMLSchema-instance" xsi:schemaLocation="http://maven.apache.org/POM/4.0.0 http://maven.apache.org/xsd/maven-4.0.0.xsd">
  <modelVersion>4.0.0</modelVersion>
  <groupId>org.java-websocket</groupId>
  <artifactId>Java-WebSocket</artifactId>
  <packaging>jar</packaging>
  <version>1.3.10-SNAPSHOT</version>
  <name>Java-WebSocket</name>
  <description>A barebones WebSocket client and server implementation written 100% in Java</description>
  <url>https://github.com/TooTallNate/Java-WebSocket</url>
  <properties>
    <project.build.sourceEncoding>UTF-8</project.build.sourceEncoding>
  </properties>
  <licenses>
    <license>
      <name>MIT License</name>
      <url>https://github.com/TooTallNate/Java-WebSocket/blob/master/LICENSE</url>
    </license>
  </licenses>
  <scm>
    <url>https://github.com/TooTallNate/Java-WebSocket</url>
  </scm>
  <distributionManagement>
    <snapshotRepository>
      <id>ossrh</id>
      <url>https://oss.sonatype.org/content/repositories/snapshots</url>
    </snapshotRepository>
    <repository>
      <id>ossrh</id>
      <url>https://oss.sonatype.org/service/local/staging/deploy/maven2/</url>
    </repository>
  </distributionManagement>
  <build>
    <sourceDirectory>src/main/java</sourceDirectory>
    <plugins>
      <plugin>
        <groupId>org.sonatype.plugins</groupId>
        <artifactId>nexus-staging-maven-plugin</artifactId>
        <version>1.6.7</version>
        <extensions>true</extensions>
        <configuration>
          <serverId>ossrh</serverId>
          <nexusUrl>https://oss.sonatype.org/</nexusUrl>
          <autoReleaseAfterClose>true</autoReleaseAfterClose>
        </configuration>
      </plugin>
      <plugin>
        <groupId>org.apache.maven.plugins</groupId>
        <artifactId>maven-source-plugin</artifactId>
        <version>2.2.1</version>
        <executions>
          <execution>
            <id>attach-sources</id>
            <goals>
              <goal>jar-no-fork</goal>
            </goals>
          </execution>
        </executions>
      </plugin>
      <plugin>
        <groupId>org.apache.maven.plugins</groupId>
        <artifactId>maven-javadoc-plugin</artifactId>
        <version>2.9.1</version>
        <executions>
          <execution>
            <id>attach-javadocs</id>
            <goals>
              <goal>jar</goal>
            </goals>
          </execution>
        </executions>
      </plugin>
      <plugin>
        <groupId>org.apache.maven.plugins</groupId>
        <artifactId>maven-gpg-plugin</artifactId>
        <version>1.5</version>
        <executions>
          <execution>
            <id>sign-artifacts</id>
            <phase>verify</phase>
            <goals>
              <goal>sign</goal>
            </goals>
          </execution>
        </executions>
      </plugin>
        <plugin>
            <groupId>org.apache.maven.plugins</groupId>
            <artifactId>maven-compiler-plugin</artifactId>
            <configuration>
                <source>1.6</source>
                <target>1.6</target>
            </configuration>
        </plugin>
    </plugins>
  </build>
  <dependencies>
    <dependency>
      <groupId>junit</groupId>
      <artifactId>junit</artifactId>
      <version>4.11</version>
      <scope>test</scope>
    </dependency>
    <dependency>
      <groupId>org.json</groupId>
      <artifactId>json</artifactId>
      <version>20171018</version>
      <scope>test</scope>
    </dependency>
  </dependencies>
  <developers>
    <developer>
      <name>Nathan Rajlich</name>
      <url>https://github.com/TooTallNate</url>
      <email>nathan@tootallnate.net</email>
    </developer>
    <developer>
      <name>Marcel Prestel</name>
      <url>https://github.com/marci4</url>
      <email>admin@marci4.de</email>
    </developer>
  </developers>
=======
<?xml version="1.0" encoding="UTF-8"?>
<project xmlns:xsi="http://www.w3.org/2001/XMLSchema-instance" xmlns="http://maven.apache.org/POM/4.0.0"
         xsi:schemaLocation="http://maven.apache.org/POM/4.0.0 http://maven.apache.org/xsd/maven-4.0.0.xsd">
    <modelVersion>4.0.0</modelVersion>
    <groupId>org.java-websocket</groupId>
    <artifactId>Java-WebSocket</artifactId>
    <packaging>jar</packaging>
    <version>1.4.0-SNAPSHOT</version>
    <name>Java-WebSocket</name>
    <description>A barebones WebSocket client and server implementation written 100% in Java</description>
    <url>https://github.com/TooTallNate/Java-WebSocket</url>
    <properties>
        <project.build.sourceEncoding>UTF-8</project.build.sourceEncoding>
        <slf4j.version>1.7.25</slf4j.version>
    </properties>
    <licenses>
        <license>
            <name>MIT License</name>
            <url>https://github.com/TooTallNate/Java-WebSocket/blob/master/LICENSE</url>
        </license>
    </licenses>
    <scm>
        <url>https://github.com/TooTallNate/Java-WebSocket</url>
    </scm>
    <issueManagement>
        <url>https://github.com/TooTallNate/Java-WebSocket/issues</url>
        <system>GitHub Issues</system>
    </issueManagement>
    <build>
        <sourceDirectory>src/main/java</sourceDirectory>
        <testSourceDirectory>src/test/java</testSourceDirectory>
        <plugins>
            <plugin>
                <groupId>org.apache.maven.plugins</groupId>
                <artifactId>maven-compiler-plugin</artifactId>
                <version>3.7.0</version>
                <configuration>
                    <source>1.6</source>
                    <target>1.6</target>
                </configuration>
            </plugin>
        </plugins>
    </build>
    <profiles>
        <profile>
            <id>ossrh</id>
            <activation>
                <property>
                    <name>performRelease</name>
                    <value>true</value>
                </property>
            </activation>
            <build>
                <plugins>
                    <plugin>
                        <groupId>org.apache.maven.plugins</groupId>
                        <artifactId>maven-gpg-plugin</artifactId>
                        <version>1.6</version>
                        <executions>
                            <execution>
                                <id>sign-artifacts</id>
                                <phase>verify</phase>
                                <goals>
                                    <goal>sign</goal>
                                </goals>
                            </execution>
                        </executions>
                    </plugin>
                    <plugin>
                        <groupId>org.sonatype.plugins</groupId>
                        <artifactId>nexus-staging-maven-plugin</artifactId>
                        <version>1.6.8</version>
                        <extensions>true</extensions>
                        <configuration>
                            <serverId>ossrh</serverId>
                            <autoReleaseAfterClose>true</autoReleaseAfterClose>
                        </configuration>
                    </plugin>
                    <plugin>
                        <groupId>org.apache.maven.plugins</groupId>
                        <artifactId>maven-source-plugin</artifactId>
                        <version>2.4</version>
                        <executions>
                            <execution>
                                <id>attach-sources</id>
                                <goals>
                                    <goal>jar-no-fork</goal>
                                </goals>
                            </execution>
                        </executions>
                    </plugin>
                    <plugin>
                        <groupId>org.apache.maven.plugins</groupId>
                        <artifactId>maven-javadoc-plugin</artifactId>
                        <version>2.10.2</version>
                        <executions>
                            <execution>
                                <id>attach-javadocs</id>
                                <goals>
                                    <goal>jar</goal>
                                </goals>
                            </execution>
                        </executions>
                    </plugin>
                </plugins>
            </build>
        </profile>
        <profile>
            <id>full</id>
            <activation>
                <activeByDefault>false</activeByDefault>
            </activation>
            <dependencies>
                <dependency>
                    <groupId>org.slf4j</groupId>
                    <artifactId>slf4j-simple</artifactId>
                    <version>${slf4j.version}</version>
                </dependency>
            </dependencies>
            <build>
                <plugins>
                    <plugin>
                        <groupId>org.apache.maven.plugins</groupId>
                        <artifactId>maven-shade-plugin</artifactId>
                        <version>3.1.0</version>
                        <executions>
                            <execution>
                                <phase>package</phase>
                                <goals>
                                    <goal>shade</goal>
                                </goals>
                                <configuration>
                                    <shadedArtifactAttached>true</shadedArtifactAttached>
                                    <shadedClassifierName>with-dependencies</shadedClassifierName>
                                    <transformers>
                                        <transformer
                                                implementation="org.apache.maven.plugins.shade.resource.IncludeResourceTransformer">
                                            <resource>simplelogger.properties</resource>
                                            <file>src\main\example\simplelogger.properties</file>
                                        </transformer>
                                    </transformers>
                                </configuration>
                            </execution>
                        </executions>
                    </plugin>
                    <plugin>
                        <groupId>org.apache.maven.plugins</groupId>
                        <artifactId>maven-source-plugin</artifactId>
                        <version>3.0.0</version>
                        <executions>
                            <execution>
                                <id>attach-sources</id>
                                <goals>
                                    <goal>jar-no-fork</goal>
                                </goals>
                            </execution>
                        </executions>
                    </plugin>
                    <plugin>
                        <groupId>org.apache.maven.plugins</groupId>
                        <artifactId>maven-jar-plugin</artifactId>
                        <version>3.0.2</version>
                        <executions>
                            <execution>
                                <goals>
                                    <goal>test-jar</goal>
                                </goals>
                            </execution>
                        </executions>
                    </plugin>
                    <plugin>
                        <groupId>org.apache.maven.plugins</groupId>
                        <artifactId>maven-javadoc-plugin</artifactId>
                        <version>2.10.3</version>
                        <executions>
                            <execution>
                                <id>attach-javadocs</id>
                                <goals>
                                    <goal>jar</goal>
                                </goals>
                            </execution>
                        </executions>
                    </plugin>
                    <plugin>
                        <groupId>org.apache.maven.plugins</groupId>
                        <artifactId>maven-gpg-plugin</artifactId>
                        <version>1.6</version>
                        <executions>
                            <execution>
                                <id>sign-artifacts</id>
                                <phase>verify</phase>
                                <goals>
                                    <goal>sign</goal>
                                </goals>
                            </execution>
                        </executions>
                    </plugin>
                </plugins>
            </build>
        </profile>
    </profiles>
    <distributionManagement>
        <snapshotRepository>
            <id>ossrh</id>
            <url>https://oss.sonatype.org/content/repositories/snapshots</url>
        </snapshotRepository>
        <repository>
            <id>ossrh</id>
            <url>https://oss.sonatype.org/service/local/staging/deploy/maven2/</url>
        </repository>
    </distributionManagement>
    <dependencies>
        <dependency>
            <groupId>org.slf4j</groupId>
            <artifactId>slf4j-api</artifactId>
            <version>${slf4j.version}</version>
        </dependency>
        <dependency>
            <groupId>org.slf4j</groupId>
            <artifactId>slf4j-simple</artifactId>
            <version>${slf4j.version}</version>
            <scope>test</scope>
        </dependency>
        <dependency>
            <groupId>junit</groupId>
            <artifactId>junit</artifactId>
            <version>4.11</version>
            <scope>test</scope>
        </dependency>
        <dependency>
            <groupId>org.json</groupId>
            <artifactId>json</artifactId>
            <version>20180130</version>
            <scope>test</scope>
        </dependency>
    </dependencies>
    <developers>
        <developer>
            <name>Nathan Rajlich</name>
            <url>https://github.com/TooTallNate</url>
            <email>nathan@tootallnate.net</email>
        </developer>
        <developer>
            <name>Marcel Prestel</name>
            <url>https://github.com/marci4</url>
            <email>admin@marci4.de</email>
        </developer>
    </developers>
>>>>>>> de70cdc7
</project>

<|MERGE_RESOLUTION|>--- conflicted
+++ resolved
@@ -1,126 +1,3 @@
-<<<<<<< HEAD
-<?xml version="1.0" encoding="UTF-8"?><project xmlns="http://maven.apache.org/POM/4.0.0" xmlns:xsi="http://www.w3.org/2001/XMLSchema-instance" xsi:schemaLocation="http://maven.apache.org/POM/4.0.0 http://maven.apache.org/xsd/maven-4.0.0.xsd">
-  <modelVersion>4.0.0</modelVersion>
-  <groupId>org.java-websocket</groupId>
-  <artifactId>Java-WebSocket</artifactId>
-  <packaging>jar</packaging>
-  <version>1.3.10-SNAPSHOT</version>
-  <name>Java-WebSocket</name>
-  <description>A barebones WebSocket client and server implementation written 100% in Java</description>
-  <url>https://github.com/TooTallNate/Java-WebSocket</url>
-  <properties>
-    <project.build.sourceEncoding>UTF-8</project.build.sourceEncoding>
-  </properties>
-  <licenses>
-    <license>
-      <name>MIT License</name>
-      <url>https://github.com/TooTallNate/Java-WebSocket/blob/master/LICENSE</url>
-    </license>
-  </licenses>
-  <scm>
-    <url>https://github.com/TooTallNate/Java-WebSocket</url>
-  </scm>
-  <distributionManagement>
-    <snapshotRepository>
-      <id>ossrh</id>
-      <url>https://oss.sonatype.org/content/repositories/snapshots</url>
-    </snapshotRepository>
-    <repository>
-      <id>ossrh</id>
-      <url>https://oss.sonatype.org/service/local/staging/deploy/maven2/</url>
-    </repository>
-  </distributionManagement>
-  <build>
-    <sourceDirectory>src/main/java</sourceDirectory>
-    <plugins>
-      <plugin>
-        <groupId>org.sonatype.plugins</groupId>
-        <artifactId>nexus-staging-maven-plugin</artifactId>
-        <version>1.6.7</version>
-        <extensions>true</extensions>
-        <configuration>
-          <serverId>ossrh</serverId>
-          <nexusUrl>https://oss.sonatype.org/</nexusUrl>
-          <autoReleaseAfterClose>true</autoReleaseAfterClose>
-        </configuration>
-      </plugin>
-      <plugin>
-        <groupId>org.apache.maven.plugins</groupId>
-        <artifactId>maven-source-plugin</artifactId>
-        <version>2.2.1</version>
-        <executions>
-          <execution>
-            <id>attach-sources</id>
-            <goals>
-              <goal>jar-no-fork</goal>
-            </goals>
-          </execution>
-        </executions>
-      </plugin>
-      <plugin>
-        <groupId>org.apache.maven.plugins</groupId>
-        <artifactId>maven-javadoc-plugin</artifactId>
-        <version>2.9.1</version>
-        <executions>
-          <execution>
-            <id>attach-javadocs</id>
-            <goals>
-              <goal>jar</goal>
-            </goals>
-          </execution>
-        </executions>
-      </plugin>
-      <plugin>
-        <groupId>org.apache.maven.plugins</groupId>
-        <artifactId>maven-gpg-plugin</artifactId>
-        <version>1.5</version>
-        <executions>
-          <execution>
-            <id>sign-artifacts</id>
-            <phase>verify</phase>
-            <goals>
-              <goal>sign</goal>
-            </goals>
-          </execution>
-        </executions>
-      </plugin>
-        <plugin>
-            <groupId>org.apache.maven.plugins</groupId>
-            <artifactId>maven-compiler-plugin</artifactId>
-            <configuration>
-                <source>1.6</source>
-                <target>1.6</target>
-            </configuration>
-        </plugin>
-    </plugins>
-  </build>
-  <dependencies>
-    <dependency>
-      <groupId>junit</groupId>
-      <artifactId>junit</artifactId>
-      <version>4.11</version>
-      <scope>test</scope>
-    </dependency>
-    <dependency>
-      <groupId>org.json</groupId>
-      <artifactId>json</artifactId>
-      <version>20171018</version>
-      <scope>test</scope>
-    </dependency>
-  </dependencies>
-  <developers>
-    <developer>
-      <name>Nathan Rajlich</name>
-      <url>https://github.com/TooTallNate</url>
-      <email>nathan@tootallnate.net</email>
-    </developer>
-    <developer>
-      <name>Marcel Prestel</name>
-      <url>https://github.com/marci4</url>
-      <email>admin@marci4.de</email>
-    </developer>
-  </developers>
-=======
 <?xml version="1.0" encoding="UTF-8"?>
 <project xmlns:xsi="http://www.w3.org/2001/XMLSchema-instance" xmlns="http://maven.apache.org/POM/4.0.0"
          xsi:schemaLocation="http://maven.apache.org/POM/4.0.0 http://maven.apache.org/xsd/maven-4.0.0.xsd">
@@ -369,6 +246,5 @@
             <email>admin@marci4.de</email>
         </developer>
     </developers>
->>>>>>> de70cdc7
 </project>
 
